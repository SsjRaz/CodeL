import { useState, useEffect, useRef } from "react";

interface HomepageProps {
  onSelectMode: (mode: "bug" | "complete") => void;
}

export default function Homepage({ onSelectMode }: HomepageProps) {
  const [isDropdownOpen, setIsDropdownOpen] = useState(false);
  const [rollingOffsets, setRollingOffsets] = useState([0, 0, 0, 0, 0]);
  const [showRandomChar, setShowRandomChar] = useState([false, false, false, false, false]);
  const canvasRef = useRef<HTMLCanvasElement>(null);

  const targetLetters = ['C', 'o', 'd', 'e', 'L'];
  const allChars = 'ABCDEFGHIJKLMNOPQRSTUVWXYZabcdefghijklmnopqrstuvwxyz0123456789!@#$%^&*()';

  useEffect(() => {
    const canvas = canvasRef.current;
    if (!canvas) return;

    const ctx = canvas.getContext("2d");
    if (!ctx) return;

    canvas.width = window.innerWidth;
    canvas.height = window.innerHeight;

    const codeSnippets = [
      "const", "function", "return", "if", "else", "for", "while",
      "let", "var", "class", "import", "export", "async", "await",
      "{", "}", "(", ")", "[", "]", "=>", "===", "!==", ";",
      "true", "false", "null", "undefined", "this", "new", "try",
      "catch", "throw", "break", "continue", "switch", "case"
    ];

    const colors = [
      "#00ff00", "#00ffff", "#ff00ff", "#ffff00", "#ff0000",
      "#0000ff", "#00ff88", "#ff8800", "#8800ff", "#88ff00"
    ];

    class CodeStream {
      x: number;
      y: number;
      speed: number;
      text: string;
      color: string;
      opacity: number;
      direction: "horizontal" | "vertical";

      constructor() {
        this.direction = Math.random() > 0.5 ? "horizontal" : "vertical";
        
        if (this.direction === "horizontal") {
          this.x = -100;
          this.y = Math.random() * canvas.height;
          this.speed = 1 + Math.random() * 2;
        } else {
          this.x = Math.random() * canvas.width;
          this.y = Math.random() > 0.5 ? -50 : canvas.height + 50;
          this.speed = (this.y < 0 ? 1 : -1) * (1 + Math.random() * 2);
        }
        
        this.text = codeSnippets[Math.floor(Math.random() * codeSnippets.length)];
        this.color = colors[Math.floor(Math.random() * colors.length)];
        this.opacity = 0.3 + Math.random() * 0.4;
      }

      update() {
        if (this.direction === "horizontal") {
          this.x += this.speed;
        } else {
          this.y += this.speed;
        }
      }

      draw(ctx: CanvasRenderingContext2D) {
        ctx.save();
        ctx.globalAlpha = this.opacity;
        ctx.fillStyle = this.color;
        ctx.font = "14px monospace";
        ctx.fillText(this.text, this.x, this.y);
        ctx.restore();
      }

      isOffScreen() {
        if (this.direction === "horizontal") {
          return this.x > canvas.width + 100;
        } else {
          return this.speed > 0 ? this.y > canvas.height + 50 : this.y < -50;
        }
      }
    }

    let streams: CodeStream[] = [];
    for (let i = 0; i < 50; i++) {
      streams.push(new CodeStream());
    }

    function animate() {
      ctx.fillStyle = "rgba(0, 0, 0, 0.05)";
      ctx.fillRect(0, 0, canvas.width, canvas.height);

      streams.forEach((stream, index) => {
        stream.update();
        stream.draw(ctx);

        if (stream.isOffScreen()) {
          streams[index] = new CodeStream();
        }
      });

      requestAnimationFrame(animate);
    }

    animate();

    const handleResize = () => {
      canvas.width = window.innerWidth;
      canvas.height = window.innerHeight;
    };

    window.addEventListener("resize", handleResize);

    return () => {
      window.removeEventListener("resize", handleResize);
    };
  }, []);

  // Rolling letters animation - trigger random character
  useEffect(() => {
    const interval = setInterval(() => {
      setRollingOffsets(prev => prev.map(() => Math.random() * allChars.length));
      setShowRandomChar(prev => prev.map(() => Math.random() > 0.90));
      
      // Reset back to original letters after 100ms
      setTimeout(() => {
        setShowRandomChar([false, false, false, false, false]);
      }, 100);
    }, 800);

    return () => clearInterval(interval);
  }, []);

  return (
    <div
      style={{
        minHeight: "100vh",
        width: "100vw",
        position: "fixed",
        top: 0,
        left: 0,
        display: "flex",
        flexDirection: "column",
        alignItems: "center",
        justifyContent: "center",
<<<<<<< HEAD
        background: "#000000",
=======
>>>>>>> 7990c0dd
        padding: "0 16px",
        zIndex: 9999,
      }}
    >
      <canvas
        ref={canvasRef}
        style={{
          position: "absolute",
          top: 0,
          left: 0,
          width: "100%",
          height: "100%",
          zIndex: 1,
        }}
      />

      {/* Main content */}
      <div
        style={{
          textAlign: "center",
          maxWidth: 600,
          position: "relative",
          zIndex: 2,
        }}
      >
<<<<<<< HEAD
        {/* Rolling letter boxes */}
        <div
          style={{
            display: "flex",
            gap: 12,
            marginBottom: 24,
            justifyContent: "center",
=======
        {/* Animated Code Logo */}
        <div
          style={{
            display: "flex",
            gap: 8,
            justifyContent: "center",
            marginBottom: 24,
          }}
        >
          {/* Box 1 - Green */}
          <div
            style={{
              width: 62,
              height: 62,
              border: "2px solid #22c55e",
              borderRadius: 4,
              display: "flex",
              alignItems: "center",
              justifyContent: "center",
              overflow: "hidden",
              position: "relative",
              background: "rgba(34,197,94,0.1)",
            }}
          >
            <div
              style={{
                fontFamily: "monospace",
                fontSize: 10,
                color: "#22c55e",
                animation: "scroll1 8s linear infinite",
                whiteSpace: "pre",
                lineHeight: 1.4,
              }}
            >
              {`if(x>0)\n  y++;\nfor(i)\n  sum\nlet a\nconst\nreturn\n{x:1}\nwhile\nif(x>0)\n  y++;\nfor(i)\n  sum\nlet a\nconst\nreturn\n{x:1}\nwhile`}
            </div>
          </div>

          {/* Box 2 - Yellow */}
          <div
            style={{
              width: 62,
              height: 62,
              border: "2px solid #eab308",
              borderRadius: 4,
              display: "flex",
              alignItems: "center",
              justifyContent: "center",
              overflow: "hidden",
              position: "relative",
              background: "rgba(234,179,8,0.1)",
            }}
          >
            <div
              style={{
                fontFamily: "monospace",
                fontSize: 10,
                color: "#eab308",
                animation: "scroll2 7s linear infinite",
                whiteSpace: "pre",
                lineHeight: 1.4,
              }}
            >
              {`def fn\n  =>x\nvar z\nfn(a)\nmap()\nelse\ntry{}\n!==\npush\ndef fn\n  =>x\nvar z\nfn(a)\nmap()\nelse\ntry{}\n!==\npush`}
            </div>
          </div>

          {/* Box 3 - Green */}
          <div
            style={{
              width: 62,
              height: 62,
              border: "2px solid #22c55e",
              borderRadius: 4,
              display: "flex",
              alignItems: "center",
              justifyContent: "center",
              overflow: "hidden",
              position: "relative",
              background: "rgba(34,197,94,0.1)",
            }}
          >
            <div
              style={{
                fontFamily: "monospace",
                fontSize: 10,
                color: "#22c55e",
                animation: "scroll3 6.5s linear infinite",
                whiteSpace: "pre",
                lineHeight: 1.4,
              }}
            >
              {`arr[i]\n++i\nelse{\n  len\ncatch\nimport\nexport\nawait\nasync\narr[i]\n++i\nelse{\n  len\ncatch\nimport\nexport\nawait\nasync`}
            </div>
          </div>

          {/* Box 4 - Yellow */}
          <div
            style={{
              width: 62,
              height: 62,
              border: "2px solid #eab308",
              borderRadius: 4,
              display: "flex",
              alignItems: "center",
              justifyContent: "center",
              overflow: "hidden",
              position: "relative",
              background: "rgba(234,179,8,0.1)",
            }}
          >
            <div
              style={{
                fontFamily: "monospace",
                fontSize: 10,
                color: "#eab308",
                animation: "scroll4 7.5s linear infinite",
                whiteSpace: "pre",
                lineHeight: 1.4,
              }}
            >
              {`{key}\nconst\ntry{}\n!=\nlen()\nclass\nnull\nfind\nsome\n{key}\nconst\ntry{}\n!=\nlen()\nclass\nnull\nfind\nsome`}
            </div>
          </div>

          {/* Box 5 - Green */}
          <div
            style={{
              width: 62,
              height: 62,
              border: "2px solid #22c55e",
              borderRadius: 4,
              display: "flex",
              alignItems: "center",
              justifyContent: "center",
              overflow: "hidden",
              position: "relative",
              background: "rgba(34,197,94,0.1)",
            }}
          >
            <div
              style={{
                fontFamily: "monospace",
                fontSize: 10,
                color: "#22c55e",
                animation: "scroll5 6s linear infinite",
                whiteSpace: "pre",
                lineHeight: 1.4,
              }}
            >
              {`class{\n  this\n  new\n()=>\npush()\nfilter\nreduce\nbreak\nclass{\n  this\n  new\n()=>\npush()\nfilter\nreduce\nbreak`}
            </div>
          </div>
        </div>

        {/* Add CSS animations */}
        <style>{`
          @keyframes scroll1 {
            0% { transform: translateY(0); }
            100% { transform: translateY(-50%); }
          }
          @keyframes scroll2 {
            0% { transform: translateY(0); }
            100% { transform: translateY(-50%); }
          }
          @keyframes scroll3 {
            0% { transform: translateY(0); }
            100% { transform: translateY(-50%); }
          }
          @keyframes scroll4 {
            0% { transform: translateY(0); }
            100% { transform: translateY(-50%); }
          }
          @keyframes scroll5 {
            0% { transform: translateY(0); }
            100% { transform: translateY(-50%); }
          }
        `}</style>

        <h2
          style={{
            fontSize: 48,
            fontWeight: 700,
            margin: "0 0 16px 0",
            letterSpacing: "0.02em",
>>>>>>> 7990c0dd
          }}
        >
          {targetLetters.map((letter, index) => (
            <div
              key={index}
              style={{
                width: 80,
                height: 100,
                border: "3px solid #ffffff",
                borderRadius: 8,
                display: "flex",
                alignItems: "center",
                justifyContent: "center",
                background: "rgba(0, 0, 0, 0.7)",
                boxShadow: "0 0 20px rgba(255, 255, 255, 0.3), inset 0 0 10px rgba(255, 255, 255, 0.1)",
                overflow: "hidden",
                position: "relative",
              }}
            >
              <div
                style={{
                  fontSize: 56,
                  fontWeight: 700,
                  color: "#ffffff",
                  textShadow: "0 0 10px rgba(255, 255, 255, 0.8)",
                  fontFamily: "monospace",
                }}
              >
                {showRandomChar[index] ? allChars[Math.floor(rollingOffsets[index]) % allChars.length] : letter}
              </div>
            </div>
          ))}
        </div>

        <p
          style={{
            fontSize: 18,
            color: "#ffffff",
            marginBottom: 48,
            lineHeight: 1.5,
            fontFamily: "monospace",
            textShadow: "0 0 5px rgba(255, 255, 255, 0.5)",
          }}
        >
          A coding puzzle game inspired by Wordle
        </p>

        {/* Dropdown button container */}
        <div style={{ position: "relative", display: "inline-block" }}>
          <button
            onClick={() => setIsDropdownOpen(!isDropdownOpen)}
            style={{
              background: "#ffffff",
              color: "#000000",
              border: "2px solid #ffffff",
              borderRadius: 4,
              padding: "16px 48px",
              fontSize: 18,
              fontWeight: 700,
              cursor: "pointer",
              transition: "all 0.2s",
              minWidth: 200,
              display: "flex",
              alignItems: "center",
              justifyContent: "center",
              gap: 8,
              fontFamily: "monospace",
              boxShadow: "0 0 15px rgba(255, 255, 255, 0.5)",
            }}
            onMouseEnter={(e) => {
              e.currentTarget.style.background = "#000000";
              e.currentTarget.style.color = "#ffffff";
            }}
            onMouseLeave={(e) => {
              e.currentTarget.style.background = "#ffffff";
              e.currentTarget.style.color = "#000000";
            }}
          >
            PLAY
            <svg
              width="12"
              height="8"
              viewBox="0 0 12 8"
              fill="none"
              style={{
                transform: isDropdownOpen ? "rotate(180deg)" : "rotate(0deg)",
                transition: "transform 0.2s",
              }}
            >
              <path
                d="M1 1L6 6L11 1"
                stroke="currentColor"
                strokeWidth="2"
                strokeLinecap="round"
                strokeLinejoin="round"
              />
            </svg>
          </button>

          {/* Dropdown menu */}
          {isDropdownOpen && (
            <div
              style={{
                position: "absolute",
                top: "calc(100% + 8px)",
                left: 0,
                right: 0,
                background: "#000000",
                border: "2px solid #ffffff",
                borderRadius: 4,
                boxShadow: "0 0 20px rgba(255, 255, 255, 0.3)",
                overflow: "hidden",
                zIndex: 10,
              }}
            >
              <button
                onClick={() => onSelectMode("bug")}
                style={{
                  width: "100%",
                  padding: "16px 24px",
                  background: "#000000",
                  border: "none",
                  borderBottom: "1px solid #ffffff",
                  fontSize: 16,
                  fontWeight: 600,
                  cursor: "pointer",
                  textAlign: "left",
                  transition: "background 0.2s",
                  color: "#ffffff",
                  fontFamily: "monospace",
                }}
                onMouseEnter={(e) =>
                  (e.currentTarget.style.background = "rgba(255, 255, 255, 0.1)")
                }
                onMouseLeave={(e) =>
                  (e.currentTarget.style.background = "#000000")
                }
              >
                🐛 Find the Bug
              </button>
              <button
                onClick={() => onSelectMode("complete")}
                style={{
                  width: "100%",
                  padding: "16px 24px",
                  background: "#000000",
                  border: "none",
                  fontSize: 16,
                  fontWeight: 600,
                  cursor: "pointer",
                  textAlign: "left",
                  transition: "background 0.2s",
                  color: "#ffffff",
                  fontFamily: "monospace",
                }}
                onMouseEnter={(e) =>
                  (e.currentTarget.style.background = "rgba(255, 255, 255, 0.1)")
                }
                onMouseLeave={(e) =>
                  (e.currentTarget.style.background = "#000000")
                }
              >
                ✨ Complete the Code
              </button>
            </div>
          )}
        </div>
      </div>
    </div>
  );
}<|MERGE_RESOLUTION|>--- conflicted
+++ resolved
@@ -151,10 +151,8 @@
         flexDirection: "column",
         alignItems: "center",
         justifyContent: "center",
-<<<<<<< HEAD
         background: "#000000",
-=======
->>>>>>> 7990c0dd
+
         padding: "0 16px",
         zIndex: 9999,
       }}
@@ -180,201 +178,213 @@
           zIndex: 2,
         }}
       >
-<<<<<<< HEAD
-        {/* Rolling letter boxes */}
-        <div
-          style={{
-            display: "flex",
-            gap: 12,
-            marginBottom: 24,
-            justifyContent: "center",
-=======
-        {/* Animated Code Logo */}
-        <div
-          style={{
-            display: "flex",
-            gap: 8,
-            justifyContent: "center",
-            marginBottom: 24,
-          }}
-        >
-          {/* Box 1 - Green */}
-          <div
-            style={{
-              width: 62,
-              height: 62,
-              border: "2px solid #22c55e",
-              borderRadius: 4,
-              display: "flex",
-              alignItems: "center",
-              justifyContent: "center",
-              overflow: "hidden",
-              position: "relative",
-              background: "rgba(34,197,94,0.1)",
-            }}
-          >
-            <div
-              style={{
-                fontFamily: "monospace",
-                fontSize: 10,
-                color: "#22c55e",
-                animation: "scroll1 8s linear infinite",
-                whiteSpace: "pre",
-                lineHeight: 1.4,
-              }}
-            >
-              {`if(x>0)\n  y++;\nfor(i)\n  sum\nlet a\nconst\nreturn\n{x:1}\nwhile\nif(x>0)\n  y++;\nfor(i)\n  sum\nlet a\nconst\nreturn\n{x:1}\nwhile`}
-            </div>
-          </div>
-
-          {/* Box 2 - Yellow */}
-          <div
-            style={{
-              width: 62,
-              height: 62,
-              border: "2px solid #eab308",
-              borderRadius: 4,
-              display: "flex",
-              alignItems: "center",
-              justifyContent: "center",
-              overflow: "hidden",
-              position: "relative",
-              background: "rgba(234,179,8,0.1)",
-            }}
-          >
-            <div
-              style={{
-                fontFamily: "monospace",
-                fontSize: 10,
-                color: "#eab308",
-                animation: "scroll2 7s linear infinite",
-                whiteSpace: "pre",
-                lineHeight: 1.4,
-              }}
-            >
-              {`def fn\n  =>x\nvar z\nfn(a)\nmap()\nelse\ntry{}\n!==\npush\ndef fn\n  =>x\nvar z\nfn(a)\nmap()\nelse\ntry{}\n!==\npush`}
-            </div>
-          </div>
-
-          {/* Box 3 - Green */}
-          <div
-            style={{
-              width: 62,
-              height: 62,
-              border: "2px solid #22c55e",
-              borderRadius: 4,
-              display: "flex",
-              alignItems: "center",
-              justifyContent: "center",
-              overflow: "hidden",
-              position: "relative",
-              background: "rgba(34,197,94,0.1)",
-            }}
-          >
-            <div
-              style={{
-                fontFamily: "monospace",
-                fontSize: 10,
-                color: "#22c55e",
-                animation: "scroll3 6.5s linear infinite",
-                whiteSpace: "pre",
-                lineHeight: 1.4,
-              }}
-            >
-              {`arr[i]\n++i\nelse{\n  len\ncatch\nimport\nexport\nawait\nasync\narr[i]\n++i\nelse{\n  len\ncatch\nimport\nexport\nawait\nasync`}
-            </div>
-          </div>
-
-          {/* Box 4 - Yellow */}
-          <div
-            style={{
-              width: 62,
-              height: 62,
-              border: "2px solid #eab308",
-              borderRadius: 4,
-              display: "flex",
-              alignItems: "center",
-              justifyContent: "center",
-              overflow: "hidden",
-              position: "relative",
-              background: "rgba(234,179,8,0.1)",
-            }}
-          >
-            <div
-              style={{
-                fontFamily: "monospace",
-                fontSize: 10,
-                color: "#eab308",
-                animation: "scroll4 7.5s linear infinite",
-                whiteSpace: "pre",
-                lineHeight: 1.4,
-              }}
-            >
-              {`{key}\nconst\ntry{}\n!=\nlen()\nclass\nnull\nfind\nsome\n{key}\nconst\ntry{}\n!=\nlen()\nclass\nnull\nfind\nsome`}
-            </div>
-          </div>
-
-          {/* Box 5 - Green */}
-          <div
-            style={{
-              width: 62,
-              height: 62,
-              border: "2px solid #22c55e",
-              borderRadius: 4,
-              display: "flex",
-              alignItems: "center",
-              justifyContent: "center",
-              overflow: "hidden",
-              position: "relative",
-              background: "rgba(34,197,94,0.1)",
-            }}
-          >
-            <div
-              style={{
-                fontFamily: "monospace",
-                fontSize: 10,
-                color: "#22c55e",
-                animation: "scroll5 6s linear infinite",
-                whiteSpace: "pre",
-                lineHeight: 1.4,
-              }}
-            >
-              {`class{\n  this\n  new\n()=>\npush()\nfilter\nreduce\nbreak\nclass{\n  this\n  new\n()=>\npush()\nfilter\nreduce\nbreak`}
-            </div>
-          </div>
-        </div>
-
-        {/* Add CSS animations */}
-        <style>{`
-          @keyframes scroll1 {
-            0% { transform: translateY(0); }
-            100% { transform: translateY(-50%); }
-          }
-          @keyframes scroll2 {
-            0% { transform: translateY(0); }
-            100% { transform: translateY(-50%); }
-          }
-          @keyframes scroll3 {
-            0% { transform: translateY(0); }
-            100% { transform: translateY(-50%); }
-          }
-          @keyframes scroll4 {
-            0% { transform: translateY(0); }
-            100% { transform: translateY(-50%); }
-          }
-          @keyframes scroll5 {
-            0% { transform: translateY(0); }
-            100% { transform: translateY(-50%); }
-          }
-        `}</style>
-
-        <h2
-          style={{
-            fontSize: 48,
-            fontWeight: 700,
-            margin: "0 0 16px 0",
-            letterSpacing: "0.02em",
->>>>>>> 7990c0dd
+{/* Animated Code Logo */}
+<div
+  style={{
+    display: "flex",
+    gap: 8,
+    justifyContent: "center",
+    marginBottom: 24,
+  }}
+>
+  {/* Box 1 - Green */}
+  <div
+    style={{
+      width: 62,
+      height: 62,
+      border: "2px solid #22c55e",
+      borderRadius: 4,
+      display: "flex",
+      alignItems: "center",
+      justifyContent: "center",
+      overflow: "hidden",
+      position: "relative",
+      background: "rgba(34,197,94,0.1)",
+    }}
+  >
+    <div
+      style={{
+        fontFamily: "monospace",
+        fontSize: 10,
+        color: "#22c55e",
+        animation: "scroll1 8s linear infinite",
+        whiteSpace: "pre",
+        lineHeight: 1.4,
+      }}
+    >
+      {`if(x>0)\n  y++;\nfor(i)\n  sum\nlet a\nconst\nreturn\n{x:1}\nwhile\nif(x>0)\n  y++;\nfor(i)\n  sum\nlet a\nconst\nreturn\n{x:1}\nwhile`}
+    </div>
+  </div>
+
+  {/* Box 2 - Yellow */}
+  <div
+    style={{
+      width: 62,
+      height: 62,
+      border: "2px solid #eab308",
+      borderRadius: 4,
+      display: "flex",
+      alignItems: "center",
+      justifyContent: "center",
+      overflow: "hidden",
+      position: "relative",
+      background: "rgba(234,179,8,0.1)",
+    }}
+  >
+    <div
+      style={{
+        fontFamily: "monospace",
+        fontSize: 10,
+        color: "#eab308",
+        animation: "scroll2 7s linear infinite",
+        whiteSpace: "pre",
+        lineHeight: 1.4,
+      }}
+    >
+      {`def fn\n  =>x\nvar z\nfn(a)\nmap()\nelse\ntry{}\n!==\npush\ndef fn\n  =>x\nvar z\nfn(a)\nmap()\nelse\ntry{}\n!==\npush`}
+    </div>
+  </div>
+
+  {/* Box 3 - Green */}
+  <div
+    style={{
+      width: 62,
+      height: 62,
+      border: "2px solid #22c55e",
+      borderRadius: 4,
+      display: "flex",
+      alignItems: "center",
+      justifyContent: "center",
+      overflow: "hidden",
+      position: "relative",
+      background: "rgba(34,197,94,0.1)",
+    }}
+  >
+    <div
+      style={{
+        fontFamily: "monospace",
+        fontSize: 10,
+        color: "#22c55e",
+        animation: "scroll3 6.5s linear infinite",
+        whiteSpace: "pre",
+        lineHeight: 1.4,
+      }}
+    >
+      {`arr[i]\n++i\nelse{\n  len\ncatch\nimport\nexport\nawait\nasync\narr[i]\n++i\nelse{\n  len\ncatch\nimport\nexport\nawait\nasync`}
+    </div>
+  </div>
+
+  {/* Box 4 - Yellow */}
+  <div
+    style={{
+      width: 62,
+      height: 62,
+      border: "2px solid #eab308",
+      borderRadius: 4,
+      display: "flex",
+      alignItems: "center",
+      justifyContent: "center",
+      overflow: "hidden",
+      position: "relative",
+      background: "rgba(234,179,8,0.1)",
+    }}
+  >
+    <div
+      style={{
+        fontFamily: "monospace",
+        fontSize: 10,
+        color: "#eab308",
+        animation: "scroll4 7.5s linear infinite",
+        whiteSpace: "pre",
+        lineHeight: 1.4,
+      }}
+    >
+      {`{key}\nconst\ntry{}\n!=\nlen()\nclass\nnull\nfind\nsome\n{key}\nconst\ntry{}\n!=\nlen()\nclass\nnull\nfind\nsome`}
+    </div>
+  </div>
+
+  {/* Box 5 - Green */}
+  <div
+    style={{
+      width: 62,
+      height: 62,
+      border: "2px solid #22c55e",
+      borderRadius: 4,
+      display: "flex",
+      alignItems: "center",
+      justifyContent: "center",
+      overflow: "hidden",
+      position: "relative",
+      background: "rgba(34,197,94,0.1)",
+    }}
+  >
+    <div
+      style={{
+        fontFamily: "monospace",
+        fontSize: 10,
+        color: "#22c55e",
+        animation: "scroll5 6s linear infinite",
+        whiteSpace: "pre",
+        lineHeight: 1.4,
+      }}
+    >
+      {`class{\n  this\n  new\n()=>\npush()\nfilter\nreduce\nbreak\nclass{\n  this\n  new\n()=>\npush()\nfilter\nreduce\nbreak`}
+    </div>
+  </div>
+</div>
+
+{/* Add CSS animations for the logo boxes */}
+<style>{`
+  @keyframes scroll1 { 0% { transform: translateY(0); } 100% { transform: translateY(-50%); } }
+  @keyframes scroll2 { 0% { transform: translateY(0); } 100% { transform: translateY(-50%); } }
+  @keyframes scroll3 { 0% { transform: translateY(0); } 100% { transform: translateY(-50%); } }
+  @keyframes scroll4 { 0% { transform: translateY(0); } 100% { transform: translateY(-50%); } }
+  @keyframes scroll5 { 0% { transform: translateY(0); } 100% { transform: translateY(-50%); } }
+`}</style>
+
+{/* Rolling CodeL tiles (your original section) */}
+<div
+  style={{
+    display: "flex",
+    gap: 12,
+    marginBottom: 24,
+    justifyContent: "center",
+  }}
+>
+  {targetLetters.map((letter, index) => (
+    <div
+      key={index}
+      style={{
+        width: 80,
+        height: 100,
+        border: "3px solid #ffffff",
+        borderRadius: 8,
+        display: "flex",
+        alignItems: "center",
+        justifyContent: "center",
+        background: "rgba(0, 0, 0, 0.7)",
+        boxShadow:
+          "0 0 20px rgba(255, 255, 255, 0.3), inset 0 0 10px rgba(255, 255, 255, 0.1)",
+        overflow: "hidden",
+        position: "relative",
+      }}
+    >
+      <div
+        style={{
+          fontSize: 56,
+          fontWeight: 700,
+          color: "#ffffff",
+          textShadow: "0 0 10px rgba(255, 255, 255, 0.8)",
+          fontFamily: "monospace",
+        }}
+      >
+        {showRandomChar[index]
+          ? allChars[Math.floor(rollingOffsets[index]) % allChars.length]
+          : letter}
+      </div>
+    </div>
+  ))}
+</div>
           }}
         >
           {targetLetters.map((letter, index) => (
